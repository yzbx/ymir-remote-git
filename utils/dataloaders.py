--- conflicted
+++ resolved
@@ -33,11 +33,8 @@
 from utils.augmentations import (Albumentations, augment_hsv, classify_albumentations, classify_transforms, copy_paste,
                                  letterbox, mixup, random_perspective)
 from utils.general import (DATASETS_DIR, LOGGER, NUM_THREADS, check_dataset, check_requirements, check_yaml, clean_str,
-<<<<<<< HEAD
-                           segments2boxes, xyn2xy, xywh2xyxy, xywhn2xyxy, xyxy2xywhn, ymir_xyxy2xywh)
-=======
-                           cv2, is_colab, is_kaggle, segments2boxes, xyn2xy, xywh2xyxy, xywhn2xyxy, xyxy2xywhn)
->>>>>>> a4ed9888
+                           cv2, is_colab, is_kaggle, segments2boxes, xyn2xy, xywh2xyxy, xywhn2xyxy, xyxy2xywhn,
+                           ymir_xyxy2xywh)
 from utils.torch_utils import torch_distributed_zero_first
 
 # Parameters
@@ -90,11 +87,7 @@
             5: Image.TRANSPOSE,
             6: Image.ROTATE_270,
             7: Image.TRANSVERSE,
-<<<<<<< HEAD
-            8: Image.ROTATE_90, }.get(orientation)
-=======
             8: Image.ROTATE_90}.get(orientation)
->>>>>>> a4ed9888
         if method is not None:
             image = image.transpose(method)
             del exif[0x0112]
@@ -427,11 +420,7 @@
                             f.append(image_path)
                             img2label_map[image_path] = label_path
                 else:
-<<<<<<< HEAD
-                    raise Exception(f'{prefix}{p} is not valid ymir index file')
-=======
                     raise FileNotFoundError(f'{prefix}{p} does not exist')
->>>>>>> a4ed9888
             self.im_files = sorted(x.replace('/', os.sep) for x in f if x.split('.')[-1].lower() in IMG_FORMATS)
             # self.img_files = sorted([x for x in f if x.suffix[1:].lower() in IMG_FORMATS])  # pathlib
             assert self.im_files, f'{prefix}No images found'
