# YOLOv5 🚀 by Ultralytics, GPL-3.0 license
"""
Train a YOLOv5 model on a custom dataset.
Models and datasets download automatically from the latest YOLOv5 release.

Usage - Single-GPU training:
    $ python train.py --data coco128.yaml --weights yolov5s.pt --img 640  # from pretrained (recommended)
    $ python train.py --data coco128.yaml --weights '' --cfg yolov5s.yaml --img 640  # from scratch

Usage - Multi-GPU DDP training:
    $ python -m torch.distributed.run --nproc_per_node 4 --master_port 1 train.py --data coco128.yaml --weights yolov5s.pt --img 640 --device 0,1,2,3

Models:     https://github.com/ultralytics/yolov5/tree/master/models
Datasets:   https://github.com/ultralytics/yolov5/tree/master/data
Tutorial:   https://github.com/ultralytics/yolov5/wiki/Train-Custom-Data
"""

import argparse
import math
import os
import random
import sys
import time
from copy import deepcopy
from datetime import datetime
from pathlib import Path

import numpy as np
import torch
import torch.distributed as dist
import torch.nn as nn
import yaml
from torch.optim import lr_scheduler
from tqdm import tqdm

FILE = Path(__file__).resolve()
ROOT = FILE.parents[0]  # YOLOv5 root directory
if str(ROOT) not in sys.path:
    sys.path.append(str(ROOT))  # add ROOT to PATH
ROOT = Path(os.path.relpath(ROOT, Path.cwd()))  # relative

import val as validate  # for end-of-epoch mAP
from models.experimental import attempt_load
from models.yolo import Model
from utils.autoanchor import check_anchors
from utils.autobatch import check_train_batch_size
from utils.callbacks import Callbacks
from utils.dataloaders import create_dataloader
from utils.downloads import attempt_download, is_url
from utils.general import (LOGGER, check_amp, check_dataset, check_file, check_git_status, check_img_size,
                           check_requirements, check_suffix, check_yaml, colorstr, get_latest_run, increment_path,
                           init_seeds, intersect_dicts, labels_to_class_weights, labels_to_image_weights, methods,
                           one_cycle, print_args, print_mutation, strip_optimizer, yaml_save)
from utils.loggers import Loggers
from utils.loggers.comet.comet_utils import check_comet_resume
from utils.loggers.wandb.wandb_utils import check_wandb_resume
from utils.loss import ComputeLoss
from utils.metrics import fitness
<<<<<<< HEAD
from utils.plots import plot_evolve, plot_labels
from utils.torch_utils import EarlyStopping, ModelEMA, de_parallel, select_device, torch_distributed_zero_first
from utils.ymir_yolov5 import YmirStage, write_ymir_training_result, get_ymir_process, get_merged_config
from ymir_exc import monitor
=======
from utils.plots import plot_evolve
from utils.torch_utils import (EarlyStopping, ModelEMA, de_parallel, select_device, smart_DDP, smart_optimizer,
                               smart_resume, torch_distributed_zero_first)
>>>>>>> a4ed9888

LOCAL_RANK = int(os.getenv('LOCAL_RANK', -1))  # https://pytorch.org/docs/stable/elastic/run.html
RANK = int(os.getenv('RANK', -1))
WORLD_SIZE = int(os.getenv('WORLD_SIZE', 1))


def train(hyp, opt, device, callbacks):  # hyp is path/to/hyp.yaml or hyp dictionary
    save_dir, epochs, batch_size, weights, single_cls, evolve, data, cfg, resume, noval, nosave, workers, freeze = \
        Path(opt.save_dir), opt.epochs, opt.batch_size, opt.weights, opt.single_cls, opt.evolve, opt.data, opt.cfg, \
        opt.resume, opt.noval, opt.nosave, opt.workers, opt.freeze
    ymir_cfg = opt.ymir_cfg
    opt.ymir_cfg = '' # yaml cannot dump edict, remove it here
    log_dir = Path(ymir_cfg.ymir.output.tensorboard_dir)
    callbacks.run('on_pretrain_routine_start')

    # Directories
    w = save_dir  # weights dir
    (w.parent if evolve else w).mkdir(parents=True, exist_ok=True)  # make dir
    last, best = w / 'last.pt', w / 'best.pt'

    # Hyperparameters
    if isinstance(hyp, str):
        with open(hyp, errors='ignore') as f:
            hyp = yaml.safe_load(f)  # load hyps dict
    LOGGER.info(colorstr('hyperparameters: ') + ', '.join(f'{k}={v}' for k, v in hyp.items()))
    opt.hyp = hyp.copy()  # for saving hyps to checkpoints

    # Save run settings
    if not evolve:
        yaml_save(save_dir / 'hyp.yaml', hyp)
        yaml_save(save_dir / 'opt.yaml', vars(opt))

    # Loggers
    data_dict = None
    if RANK in {-1, 0}:
<<<<<<< HEAD
        loggers = Loggers(log_dir, weights, opt, hyp, LOGGER)  # loggers instance
        if loggers.wandb:
            data_dict = loggers.wandb.data_dict
            if resume:
                weights, epochs, hyp, batch_size = opt.weights, opt.epochs, opt.hyp, opt.batch_size
=======
        loggers = Loggers(save_dir, weights, opt, hyp, LOGGER)  # loggers instance
>>>>>>> a4ed9888

        # Register actions
        for k in methods(loggers):
            callbacks.register_action(k, callback=getattr(loggers, k))

        # Process custom dataset artifact link
        data_dict = loggers.remote_dataset
        if resume:  # If resuming runs from remote artifact
            weights, epochs, hyp, batch_size = opt.weights, opt.epochs, opt.hyp, opt.batch_size

    # Config
    plots = not evolve and not opt.noplots  # create plots
    cuda = device.type != 'cpu'
    init_seeds(opt.seed + 1 + RANK, deterministic=True)
    with torch_distributed_zero_first(LOCAL_RANK):
        data_dict = data_dict or check_dataset(data)  # check if None
    train_path, val_path = data_dict['train'], data_dict['val']
    nc = 1 if single_cls else int(data_dict['nc'])  # number of classes
    names = {0: 'item'} if single_cls and len(data_dict['names']) != 1 else data_dict['names']  # class names
    is_coco = isinstance(val_path, str) and val_path.endswith('coco/val2017.txt')  # COCO dataset

    # Model
    check_suffix(weights, '.pt')  # check weights
    pretrained = weights.endswith('.pt')
    if pretrained:
        with torch_distributed_zero_first(LOCAL_RANK):
            weights = attempt_download(weights)  # download if not found locally
        ckpt = torch.load(weights, map_location='cpu')  # load checkpoint to CPU to avoid CUDA memory leak
        model = Model(cfg or ckpt['model'].yaml, ch=3, nc=nc, anchors=hyp.get('anchors')).to(device)  # create
        exclude = ['anchor'] if (cfg or hyp.get('anchors')) and not resume else []  # exclude keys
        csd = ckpt['model'].float().state_dict()  # checkpoint state_dict as FP32
        csd = intersect_dicts(csd, model.state_dict(), exclude=exclude)  # intersect
        model.load_state_dict(csd, strict=False)  # load
        LOGGER.info(f'Transferred {len(csd)}/{len(model.state_dict())} items from {weights}')  # report
    else:
        model = Model(cfg, ch=3, nc=nc, anchors=hyp.get('anchors')).to(device)  # create
    amp = check_amp(model)  # check AMP

    # Freeze
    freeze = [f'model.{x}.' for x in (freeze if len(freeze) > 1 else range(freeze[0]))]  # layers to freeze
    for k, v in model.named_parameters():
        v.requires_grad = True  # train all layers
        # v.register_hook(lambda x: torch.nan_to_num(x))  # NaN to 0 (commented for erratic training results)
        if any(x in k for x in freeze):
            LOGGER.info(f'freezing {k}')
            v.requires_grad = False

    # Image size
    gs = max(int(model.stride.max()), 32)  # grid size (max stride)
    imgsz = check_img_size(opt.imgsz, gs, floor=gs * 2)  # verify imgsz is gs-multiple

    # Batch size
    if RANK == -1 and batch_size == -1:  # single-GPU only, estimate best batch size
        batch_size = check_train_batch_size(model, imgsz, amp)
        loggers.on_params_update({"batch_size": batch_size})

    # Optimizer
    nbs = 64  # nominal batch size
    accumulate = max(round(nbs / batch_size), 1)  # accumulate loss before optimizing
    hyp['weight_decay'] *= batch_size * accumulate / nbs  # scale weight_decay
    optimizer = smart_optimizer(model, opt.optimizer, hyp['lr0'], hyp['momentum'], hyp['weight_decay'])

    # Scheduler
    if opt.cos_lr:
        lf = one_cycle(1, hyp['lrf'], epochs)  # cosine 1->hyp['lrf']
    else:
        lf = lambda x: (1 - x / epochs) * (1.0 - hyp['lrf']) + hyp['lrf']  # linear
    scheduler = lr_scheduler.LambdaLR(optimizer, lr_lambda=lf)  # plot_lr_scheduler(optimizer, scheduler, epochs)

    # EMA
    ema = ModelEMA(model) if RANK in {-1, 0} else None

    # Resume
    best_fitness, start_epoch = 0.0, 0
    if pretrained:
        if resume:
            best_fitness, start_epoch, epochs = smart_resume(ckpt, optimizer, ema, weights, epochs, resume)
        del ckpt, csd

    # DP mode
    if cuda and RANK == -1 and torch.cuda.device_count() > 1:
        LOGGER.warning('WARNING: DP not recommended, use torch.distributed.run for best DDP Multi-GPU results.\n'
                       'See Multi-GPU Tutorial at https://github.com/ultralytics/yolov5/issues/475 to get started.')
        model = torch.nn.DataParallel(model)

    # SyncBatchNorm
    if opt.sync_bn and cuda and RANK != -1:
        model = torch.nn.SyncBatchNorm.convert_sync_batchnorm(model).to(device)
        LOGGER.info('Using SyncBatchNorm()')

    # Trainloader
    train_loader, dataset = create_dataloader(train_path,
                                              imgsz,
                                              batch_size // WORLD_SIZE,
                                              gs,
                                              single_cls,
                                              hyp=hyp,
                                              augment=True,
                                              cache=None if opt.cache == 'val' else opt.cache,
                                              rect=opt.rect,
                                              rank=LOCAL_RANK,
                                              workers=workers,
                                              image_weights=opt.image_weights,
                                              quad=opt.quad,
                                              prefix=colorstr('train: '),
                                              shuffle=True)
    labels = np.concatenate(dataset.labels, 0)
    mlc = int(labels[:, 0].max())  # max label class
    assert mlc < nc, f'Label class {mlc} exceeds nc={nc} in {data}. Possible class labels are 0-{nc - 1}'

    # Process 0
    if RANK in {-1, 0}:
        val_loader = create_dataloader(val_path,
                                       imgsz,
                                       batch_size // WORLD_SIZE * 2,
                                       gs,
                                       single_cls,
                                       hyp=hyp,
                                       cache=None if noval else opt.cache,
                                       rect=True,
                                       rank=-1,
                                       workers=workers * 2,
                                       pad=0.5,
                                       prefix=colorstr('val: '))[0]

        if not resume:
            if not opt.noautoanchor:
                check_anchors(dataset, model=model, thr=hyp['anchor_t'], imgsz=imgsz)  # run AutoAnchor
            model.half().float()  # pre-reduce anchor precision

        callbacks.run('on_pretrain_routine_end', labels, names)

    # DDP mode
    if cuda and RANK != -1:
        model = smart_DDP(model)

    # Model attributes
    nl = de_parallel(model).model[-1].nl  # number of detection layers (to scale hyps)
    hyp['box'] *= 3 / nl  # scale to layers
    hyp['cls'] *= nc / 80 * 3 / nl  # scale to classes and layers
    hyp['obj'] *= (imgsz / 640) ** 2 * 3 / nl  # scale to image size and layers
    hyp['label_smoothing'] = opt.label_smoothing
    model.nc = nc  # attach number of classes to model
    model.hyp = hyp  # attach hyperparameters to model
    model.class_weights = labels_to_class_weights(dataset.labels, nc).to(device) * nc  # attach class weights
    model.names = names

    # Start training
    t0 = time.time()
    nb = len(train_loader)  # number of batches
    nw = max(round(hyp['warmup_epochs'] * nb), 100)  # number of warmup iterations, max(3 epochs, 100 iterations)
    # nw = min(nw, (epochs - start_epoch) / 2 * nb)  # limit warmup to < 1/2 of training
    last_opt_step = -1
    maps = np.zeros(nc)  # mAP per class
    results = (0, 0, 0, 0, 0, 0, 0)  # P, R, mAP@.5, mAP@.5-.95, val_loss(box, obj, cls)
    scheduler.last_epoch = start_epoch - 1  # do not move
    scaler = torch.cuda.amp.GradScaler(enabled=amp)
    stopper, stop = EarlyStopping(patience=opt.patience), False
    compute_loss = ComputeLoss(model)  # init loss class
    callbacks.run('on_train_start')
    LOGGER.info(f'Image sizes {imgsz} train, {imgsz} val\n'
                f'Using {train_loader.num_workers * WORLD_SIZE} dataloader workers\n'
                f"Logging results to {colorstr('bold', save_dir)}\n"
                f'Starting training for {epochs} epochs...')

    monitor_gap = max(1, (epochs - start_epoch + 1) // 100)
    for epoch in range(start_epoch, epochs):  # epoch ------------------------------------------------------------------
        callbacks.run('on_train_epoch_start')
        model.train()

        # ymir monitor
        if epoch % monitor_gap == 0:
            percent = get_ymir_process(stage=YmirStage.TASK, p=epoch/(epochs-start_epoch+1))
            monitor.write_monitor_logger(percent=percent)

        # Update image weights (optional, single-GPU only)
        if opt.image_weights:
            cw = model.class_weights.cpu().numpy() * (1 - maps) ** 2 / nc  # class weights
            iw = labels_to_image_weights(dataset.labels, nc=nc, class_weights=cw)  # image weights
            dataset.indices = random.choices(range(dataset.n), weights=iw, k=dataset.n)  # rand weighted idx

        # Update mosaic border (optional)
        # b = int(random.uniform(0.25 * imgsz, 0.75 * imgsz + gs) // gs * gs)
        # dataset.mosaic_border = [b - imgsz, -b]  # height, width borders

        mloss = torch.zeros(3, device=device)  # mean losses
        if RANK != -1:
            train_loader.sampler.set_epoch(epoch)
        pbar = enumerate(train_loader)
        LOGGER.info(('\n' + '%11s' * 7) % ('Epoch', 'GPU_mem', 'box_loss', 'obj_loss', 'cls_loss', 'Instances', 'Size'))
        if RANK in {-1, 0}:
            pbar = tqdm(pbar, total=nb, bar_format='{l_bar}{bar:10}{r_bar}{bar:-10b}')  # progress bar
        optimizer.zero_grad()
        for i, (imgs, targets, paths, _) in pbar:  # batch -------------------------------------------------------------
            callbacks.run('on_train_batch_start')
            ni = i + nb * epoch  # number integrated batches (since train start)
            imgs = imgs.to(device, non_blocking=True).float() / 255  # uint8 to float32, 0-255 to 0.0-1.0

            # Warmup
            if ni <= nw:
                xi = [0, nw]  # x interp
                # compute_loss.gr = np.interp(ni, xi, [0.0, 1.0])  # iou loss ratio (obj_loss = 1.0 or iou)
                accumulate = max(1, np.interp(ni, xi, [1, nbs / batch_size]).round())
                for j, x in enumerate(optimizer.param_groups):
                    # bias lr falls from 0.1 to lr0, all other lrs rise from 0.0 to lr0
                    x['lr'] = np.interp(ni, xi, [hyp['warmup_bias_lr'] if j == 0 else 0.0, x['initial_lr'] * lf(epoch)])
                    if 'momentum' in x:
                        x['momentum'] = np.interp(ni, xi, [hyp['warmup_momentum'], hyp['momentum']])

            # Multi-scale
            if opt.multi_scale:
                sz = random.randrange(imgsz * 0.5, imgsz * 1.5 + gs) // gs * gs  # size
                sf = sz / max(imgs.shape[2:])  # scale factor
                if sf != 1:
                    ns = [math.ceil(x * sf / gs) * gs for x in imgs.shape[2:]]  # new shape (stretched to gs-multiple)
                    imgs = nn.functional.interpolate(imgs, size=ns, mode='bilinear', align_corners=False)

            # Forward
            with torch.cuda.amp.autocast(amp):
                pred = model(imgs)  # forward
                loss, loss_items = compute_loss(pred, targets.to(device))  # loss scaled by batch_size
                if RANK != -1:
                    loss *= WORLD_SIZE  # gradient averaged between devices in DDP mode
                if opt.quad:
                    loss *= 4.

            # Backward
            scaler.scale(loss).backward()

            # Optimize - https://pytorch.org/docs/master/notes/amp_examples.html
            if ni - last_opt_step >= accumulate:
                scaler.unscale_(optimizer)  # unscale gradients
                torch.nn.utils.clip_grad_norm_(model.parameters(), max_norm=10.0)  # clip gradients
                scaler.step(optimizer)  # optimizer.step
                scaler.update()
                optimizer.zero_grad()
                if ema:
                    ema.update(model)
                last_opt_step = ni

            # Log
            if RANK in {-1, 0}:
                mloss = (mloss * i + loss_items) / (i + 1)  # update mean losses
                mem = f'{torch.cuda.memory_reserved() / 1E9 if torch.cuda.is_available() else 0:.3g}G'  # (GB)
                pbar.set_description(('%11s' * 2 + '%11.4g' * 5) %
                                     (f'{epoch}/{epochs - 1}', mem, *mloss, targets.shape[0], imgs.shape[-1]))
                callbacks.run('on_train_batch_end', model, ni, imgs, targets, paths, list(mloss))
                if callbacks.stop_training:
                    return
            # end batch ------------------------------------------------------------------------------------------------

        # Scheduler
        lr = [x['lr'] for x in optimizer.param_groups]  # for loggers
        scheduler.step()

        if RANK in {-1, 0}:
            # mAP
            callbacks.run('on_train_epoch_end', epoch=epoch)
            ema.update_attr(model, include=['yaml', 'nc', 'hyp', 'names', 'stride', 'class_weights'])
            final_epoch = (epoch + 1 == epochs) or stopper.possible_stop
            if not noval or final_epoch:  # Calculate mAP
                results, maps, _ = validate.run(data_dict,
                                                batch_size=batch_size // WORLD_SIZE * 2,
                                                imgsz=imgsz,
                                                half=amp,
                                                model=ema.ema,
                                                single_cls=single_cls,
                                                dataloader=val_loader,
                                                save_dir=save_dir,
                                                plots=False,
                                                callbacks=callbacks,
                                                compute_loss=compute_loss)

            # Update best mAP
            fi = fitness(np.array(results).reshape(1, -1))  # weighted combination of [P, R, mAP@.5, mAP@.5-.95]
            stop = stopper(epoch=epoch, fitness=fi)  # early stop check
            if fi > best_fitness:
                best_fitness = fi
            log_vals = list(mloss) + list(results) + lr
            callbacks.run('on_fit_epoch_end', log_vals, epoch, best_fitness, fi)

            # Save model
            if (not nosave) or (final_epoch and not evolve):  # if save
                ckpt = {
                    'epoch': epoch,
                    'best_fitness': best_fitness,
                    'model': deepcopy(de_parallel(model)).half(),
                    'ema': deepcopy(ema.ema).half(),
                    'updates': ema.updates,
                    'optimizer': optimizer.state_dict(),
                    'wandb_id': loggers.wandb.wandb_run.id if loggers.wandb else None,
                    'opt': vars(opt),
                    'date': datetime.now().isoformat()}

                # Save last, best and delete
                torch.save(ckpt, last)
                write_ymir_training_result(ymir_cfg, results, maps, rewrite=False)
                if best_fitness == fi:
                    torch.save(ckpt, best)
<<<<<<< HEAD
                    write_ymir_training_result(ymir_cfg, results, maps, rewrite=True)
                if (epoch > 0) and (opt.save_period > 0) and (epoch % opt.save_period == 0):
=======
                if opt.save_period > 0 and epoch % opt.save_period == 0:
>>>>>>> a4ed9888
                    torch.save(ckpt, w / f'epoch{epoch}.pt')
                del ckpt
                callbacks.run('on_model_save', last, epoch, final_epoch, best_fitness, fi)

        # EarlyStopping
        if RANK != -1:  # if DDP training
            broadcast_list = [stop if RANK == 0 else None]
            dist.broadcast_object_list(broadcast_list, 0)  # broadcast 'stop' to all ranks
            if RANK != 0:
                stop = broadcast_list[0]
        if stop:
            break  # must break all DDP ranks

        # end epoch ----------------------------------------------------------------------------------------------------
    # end training -----------------------------------------------------------------------------------------------------
    if RANK in {-1, 0}:
        LOGGER.info(f'\n{epoch - start_epoch + 1} epochs completed in {(time.time() - t0) / 3600:.3f} hours.')
        for f in last, best:
            if f.exists():
                strip_optimizer(f)  # strip optimizers
                if f is best:
                    LOGGER.info(f'\nValidating {f}...')
                    results, _, _ = validate.run(
                        data_dict,
                        batch_size=batch_size // WORLD_SIZE * 2,
                        imgsz=imgsz,
                        model=attempt_load(f, device).half(),
                        iou_thres=0.65 if is_coco else 0.60,  # best pycocotools at iou 0.65
                        single_cls=single_cls,
                        dataloader=val_loader,
                        save_dir=save_dir,
                        save_json=is_coco,
                        verbose=True,
                        plots=plots,
                        callbacks=callbacks,
                        compute_loss=compute_loss)  # val best model with plots
                    if is_coco:
                        callbacks.run('on_fit_epoch_end', list(mloss) + list(results) + lr, epoch, best_fitness, fi)

        callbacks.run('on_train_end', last, best, epoch, results)

    torch.cuda.empty_cache()
    return results


def parse_opt(known=False):
    parser = argparse.ArgumentParser()
    parser.add_argument('--weights', type=str, default=ROOT / 'yolov5s.pt', help='initial weights path')
    parser.add_argument('--cfg', type=str, default='', help='model.yaml path')
    parser.add_argument('--data', type=str, default=ROOT / 'data/coco128.yaml', help='dataset.yaml path')
    parser.add_argument('--hyp', type=str, default=ROOT / 'data/hyps/hyp.scratch-low.yaml', help='hyperparameters path')
    parser.add_argument('--epochs', type=int, default=300, help='total training epochs')
    parser.add_argument('--batch-size', type=int, default=16, help='total batch size for all GPUs, -1 for autobatch')
    parser.add_argument('--imgsz', '--img', '--img-size', type=int, default=640, help='train, val image size (pixels)')
    parser.add_argument('--rect', action='store_true', help='rectangular training')
    parser.add_argument('--resume', nargs='?', const=True, default=False, help='resume most recent training')
    parser.add_argument('--nosave', action='store_true', help='only save final checkpoint')
    parser.add_argument('--noval', action='store_true', help='only validate final epoch')
    parser.add_argument('--noautoanchor', action='store_true', help='disable AutoAnchor')
    parser.add_argument('--noplots', action='store_true', help='save no plot files')
    parser.add_argument('--evolve', type=int, nargs='?', const=300, help='evolve hyperparameters for x generations')
    parser.add_argument('--bucket', type=str, default='', help='gsutil bucket')
    parser.add_argument('--cache', type=str, nargs='?', const='ram', help='--cache images in "ram" (default) or "disk"')
    parser.add_argument('--image-weights', action='store_true', help='use weighted image selection for training')
    parser.add_argument('--device', default='', help='cuda device, i.e. 0 or 0,1,2,3 or cpu')
    parser.add_argument('--multi-scale', action='store_true', help='vary img-size +/- 50%%')
    parser.add_argument('--single-cls', action='store_true', help='train multi-class data as single-class')
    parser.add_argument('--optimizer', type=str, choices=['SGD', 'Adam', 'AdamW'], default='SGD', help='optimizer')
    parser.add_argument('--sync-bn', action='store_true', help='use SyncBatchNorm, only available in DDP mode')
    parser.add_argument('--workers', type=int, default=8, help='max dataloader workers (per RANK in DDP mode)')
    parser.add_argument('--project', default=ROOT / 'runs/train', help='save to project/name')
    parser.add_argument('--name', default='exp', help='save to project/name')
    parser.add_argument('--exist-ok', action='store_true', help='existing project/name ok, do not increment')
    parser.add_argument('--quad', action='store_true', help='quad dataloader')
    parser.add_argument('--cos-lr', action='store_true', help='cosine LR scheduler')
    parser.add_argument('--label-smoothing', type=float, default=0.0, help='Label smoothing epsilon')
    parser.add_argument('--patience', type=int, default=100, help='EarlyStopping patience (epochs without improvement)')
    parser.add_argument('--freeze', nargs='+', type=int, default=[0], help='Freeze layers: backbone=10, first3=0 1 2')
    parser.add_argument('--save-period', type=int, default=-1, help='Save checkpoint every x epochs (disabled if < 1)')
    parser.add_argument('--seed', type=int, default=0, help='Global training seed')
    parser.add_argument('--local_rank', type=int, default=-1, help='Automatic DDP Multi-GPU argument, do not modify')

    # Logger arguments
    parser.add_argument('--entity', default=None, help='Entity')
    parser.add_argument('--upload_dataset', nargs='?', const=True, default=False, help='Upload data, "val" option')
    parser.add_argument('--bbox_interval', type=int, default=-1, help='Set bounding-box image logging interval')
    parser.add_argument('--artifact_alias', type=str, default='latest', help='Version of dataset artifact to use')

    return parser.parse_known_args()[0] if known else parser.parse_args()


def main(opt, callbacks=Callbacks()):
    # Checks
    if RANK in {-1, 0}:
        print_args(vars(opt))
        check_git_status()
        check_requirements()

    # Resume (from specified or most recent last.pt)
    if opt.resume and not check_wandb_resume(opt) and not check_comet_resume(opt) and not opt.evolve:
        last = Path(check_file(opt.resume) if isinstance(opt.resume, str) else get_latest_run())
        opt_yaml = last.parent.parent / 'opt.yaml'  # train options yaml
        opt_data = opt.data  # original dataset
        if opt_yaml.is_file():
            with open(opt_yaml, errors='ignore') as f:
                d = yaml.safe_load(f)
        else:
            d = torch.load(last, map_location='cpu')['opt']
        opt = argparse.Namespace(**d)  # replace
        opt.cfg, opt.weights, opt.resume = '', str(last), True  # reinstate
        if is_url(opt_data):
            opt.data = check_file(opt_data)  # avoid HUB resume auth timeout
    else:
        opt.data, opt.cfg, opt.hyp, opt.weights, opt.project = \
            check_file(opt.data), check_yaml(opt.cfg), check_yaml(opt.hyp), str(opt.weights), str(opt.project)  # checks
        assert len(opt.cfg) or len(opt.weights), 'either --cfg or --weights must be specified'
        if opt.evolve:
            if opt.project == str(ROOT / 'runs/train'):  # if default project name, rename to runs/evolve
                opt.project = str(ROOT / 'runs/evolve')
            opt.exist_ok, opt.resume = opt.resume, False  # pass resume to exist_ok and disable resume
        if opt.name == 'cfg':
            opt.name = Path(opt.cfg).stem  # use model.yaml as name
        opt.save_dir = str(increment_path(Path(opt.project) / opt.name, exist_ok=opt.exist_ok))
        ymir_cfg = get_merged_config()
        opt.ymir_cfg = ymir_cfg


    # DDP mode
    device = select_device(opt.device, batch_size=opt.batch_size)
    if LOCAL_RANK != -1:
        msg = 'is not compatible with YOLOv5 Multi-GPU DDP training'
        assert not opt.image_weights, f'--image-weights {msg}'
        assert not opt.evolve, f'--evolve {msg}'
        assert opt.batch_size != -1, f'AutoBatch with --batch-size -1 {msg}, please pass a valid --batch-size'
        assert opt.batch_size % WORLD_SIZE == 0, f'--batch-size {opt.batch_size} must be multiple of WORLD_SIZE'
        assert torch.cuda.device_count() > LOCAL_RANK, 'insufficient CUDA devices for DDP command'
        torch.cuda.set_device(LOCAL_RANK)
        device = torch.device('cuda', LOCAL_RANK)
        dist.init_process_group(backend="nccl" if dist.is_nccl_available() else "gloo")

    # Train
    if not opt.evolve:
        train(opt.hyp, opt, device, callbacks)

    # Evolve hyperparameters (optional)
    else:
        # Hyperparameter evolution metadata (mutation scale 0-1, lower_limit, upper_limit)
        meta = {
            'lr0': (1, 1e-5, 1e-1),  # initial learning rate (SGD=1E-2, Adam=1E-3)
            'lrf': (1, 0.01, 1.0),  # final OneCycleLR learning rate (lr0 * lrf)
            'momentum': (0.3, 0.6, 0.98),  # SGD momentum/Adam beta1
            'weight_decay': (1, 0.0, 0.001),  # optimizer weight decay
            'warmup_epochs': (1, 0.0, 5.0),  # warmup epochs (fractions ok)
            'warmup_momentum': (1, 0.0, 0.95),  # warmup initial momentum
            'warmup_bias_lr': (1, 0.0, 0.2),  # warmup initial bias lr
            'box': (1, 0.02, 0.2),  # box loss gain
            'cls': (1, 0.2, 4.0),  # cls loss gain
            'cls_pw': (1, 0.5, 2.0),  # cls BCELoss positive_weight
            'obj': (1, 0.2, 4.0),  # obj loss gain (scale with pixels)
            'obj_pw': (1, 0.5, 2.0),  # obj BCELoss positive_weight
            'iou_t': (0, 0.1, 0.7),  # IoU training threshold
            'anchor_t': (1, 2.0, 8.0),  # anchor-multiple threshold
            'anchors': (2, 2.0, 10.0),  # anchors per output grid (0 to ignore)
            'fl_gamma': (0, 0.0, 2.0),  # focal loss gamma (efficientDet default gamma=1.5)
            'hsv_h': (1, 0.0, 0.1),  # image HSV-Hue augmentation (fraction)
            'hsv_s': (1, 0.0, 0.9),  # image HSV-Saturation augmentation (fraction)
            'hsv_v': (1, 0.0, 0.9),  # image HSV-Value augmentation (fraction)
            'degrees': (1, 0.0, 45.0),  # image rotation (+/- deg)
            'translate': (1, 0.0, 0.9),  # image translation (+/- fraction)
            'scale': (1, 0.0, 0.9),  # image scale (+/- gain)
            'shear': (1, 0.0, 10.0),  # image shear (+/- deg)
            'perspective': (0, 0.0, 0.001),  # image perspective (+/- fraction), range 0-0.001
            'flipud': (1, 0.0, 1.0),  # image flip up-down (probability)
            'fliplr': (0, 0.0, 1.0),  # image flip left-right (probability)
            'mosaic': (1, 0.0, 1.0),  # image mixup (probability)
            'mixup': (1, 0.0, 1.0),  # image mixup (probability)
            'copy_paste': (1, 0.0, 1.0)}  # segment copy-paste (probability)

        with open(opt.hyp, errors='ignore') as f:
            hyp = yaml.safe_load(f)  # load hyps dict
            if 'anchors' not in hyp:  # anchors commented in hyp.yaml
                hyp['anchors'] = 3
        if opt.noautoanchor:
            del hyp['anchors'], meta['anchors']
        opt.noval, opt.nosave, save_dir = True, True, Path(opt.save_dir)  # only val/save final epoch
        # ei = [isinstance(x, (int, float)) for x in hyp.values()]  # evolvable indices
        evolve_yaml, evolve_csv = save_dir / 'hyp_evolve.yaml', save_dir / 'evolve.csv'
        if opt.bucket:
            os.system(f'gsutil cp gs://{opt.bucket}/evolve.csv {evolve_csv}')  # download evolve.csv if exists

        for _ in range(opt.evolve):  # generations to evolve
            if evolve_csv.exists():  # if evolve.csv exists: select best hyps and mutate
                # Select parent(s)
                parent = 'single'  # parent selection method: 'single' or 'weighted'
                x = np.loadtxt(evolve_csv, ndmin=2, delimiter=',', skiprows=1)
                n = min(5, len(x))  # number of previous results to consider
                x = x[np.argsort(-fitness(x))][:n]  # top n mutations
                w = fitness(x) - fitness(x).min() + 1E-6  # weights (sum > 0)
                if parent == 'single' or len(x) == 1:
                    # x = x[random.randint(0, n - 1)]  # random selection
                    x = x[random.choices(range(n), weights=w)[0]]  # weighted selection
                elif parent == 'weighted':
                    x = (x * w.reshape(n, 1)).sum(0) / w.sum()  # weighted combination

                # Mutate
                mp, s = 0.8, 0.2  # mutation probability, sigma
                npr = np.random
                npr.seed(int(time.time()))
                g = np.array([meta[k][0] for k in hyp.keys()])  # gains 0-1
                ng = len(meta)
                v = np.ones(ng)
                while all(v == 1):  # mutate until a change occurs (prevent duplicates)
                    v = (g * (npr.random(ng) < mp) * npr.randn(ng) * npr.random() * s + 1).clip(0.3, 3.0)
                for i, k in enumerate(hyp.keys()):  # plt.hist(v.ravel(), 300)
                    hyp[k] = float(x[i + 7] * v[i])  # mutate

            # Constrain to limits
            for k, v in meta.items():
                hyp[k] = max(hyp[k], v[1])  # lower limit
                hyp[k] = min(hyp[k], v[2])  # upper limit
                hyp[k] = round(hyp[k], 5)  # significant digits

            # Train mutation
            results = train(hyp.copy(), opt, device, callbacks)
            callbacks = Callbacks()
            # Write mutation results
            print_mutation(results, hyp.copy(), save_dir, opt.bucket)

        # Plot results
        plot_evolve(evolve_csv)
        LOGGER.info(f'Hyperparameter evolution finished {opt.evolve} generations\n'
                    f"Results saved to {colorstr('bold', save_dir)}\n"
                    f'Usage example: $ python train.py --hyp {evolve_yaml}')


def run(**kwargs):
    # Usage: import train; train.run(data='coco128.yaml', imgsz=320, weights='yolov5m.pt')
    opt = parse_opt(True)
    for k, v in kwargs.items():
        setattr(opt, k, v)
    main(opt)
    return opt


if __name__ == "__main__":
    opt = parse_opt()
    main(opt)<|MERGE_RESOLUTION|>--- conflicted
+++ resolved
@@ -38,6 +38,8 @@
 if str(ROOT) not in sys.path:
     sys.path.append(str(ROOT))  # add ROOT to PATH
 ROOT = Path(os.path.relpath(ROOT, Path.cwd()))  # relative
+
+from ymir_exc import monitor
 
 import val as validate  # for end-of-epoch mAP
 from models.experimental import attempt_load
@@ -56,16 +58,10 @@
 from utils.loggers.wandb.wandb_utils import check_wandb_resume
 from utils.loss import ComputeLoss
 from utils.metrics import fitness
-<<<<<<< HEAD
-from utils.plots import plot_evolve, plot_labels
-from utils.torch_utils import EarlyStopping, ModelEMA, de_parallel, select_device, torch_distributed_zero_first
-from utils.ymir_yolov5 import YmirStage, write_ymir_training_result, get_ymir_process, get_merged_config
-from ymir_exc import monitor
-=======
 from utils.plots import plot_evolve
 from utils.torch_utils import (EarlyStopping, ModelEMA, de_parallel, select_device, smart_DDP, smart_optimizer,
                                smart_resume, torch_distributed_zero_first)
->>>>>>> a4ed9888
+from utils.ymir_yolov5 import YmirStage, get_merged_config, get_ymir_process, write_ymir_training_result
 
 LOCAL_RANK = int(os.getenv('LOCAL_RANK', -1))  # https://pytorch.org/docs/stable/elastic/run.html
 RANK = int(os.getenv('RANK', -1))
@@ -101,15 +97,7 @@
     # Loggers
     data_dict = None
     if RANK in {-1, 0}:
-<<<<<<< HEAD
         loggers = Loggers(log_dir, weights, opt, hyp, LOGGER)  # loggers instance
-        if loggers.wandb:
-            data_dict = loggers.wandb.data_dict
-            if resume:
-                weights, epochs, hyp, batch_size = opt.weights, opt.epochs, opt.hyp, opt.batch_size
-=======
-        loggers = Loggers(save_dir, weights, opt, hyp, LOGGER)  # loggers instance
->>>>>>> a4ed9888
 
         # Register actions
         for k in methods(loggers):
@@ -409,12 +397,8 @@
                 write_ymir_training_result(ymir_cfg, results, maps, rewrite=False)
                 if best_fitness == fi:
                     torch.save(ckpt, best)
-<<<<<<< HEAD
                     write_ymir_training_result(ymir_cfg, results, maps, rewrite=True)
-                if (epoch > 0) and (opt.save_period > 0) and (epoch % opt.save_period == 0):
-=======
                 if opt.save_period > 0 and epoch % opt.save_period == 0:
->>>>>>> a4ed9888
                     torch.save(ckpt, w / f'epoch{epoch}.pt')
                 del ckpt
                 callbacks.run('on_model_save', last, epoch, final_epoch, best_fitness, fi)
